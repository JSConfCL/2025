--- conflicted
+++ resolved
@@ -1,16 +1,11 @@
 ---
-<<<<<<< HEAD
+
 import CallToAction from '@components/ui/CallToAction.astro'
 import { cta } from '@components/ui/Footer.astro'
 import Stars from '@components/ui/Stars.astro'
 // Estos iconos son los que van arriba del h1, deberia ser un solo svg :p
 // import jsConfLogo from "../../../public/logo/logo conf2025.svg";
 // import favIcon from "../../../public/favicons/favicon.svg";
-import Location from '../../icons/Location.astro';
-=======
-import Stars from '@components/ui/Stars.astro'
-import { Icon } from 'astro-icon/components';
->>>>>>> d251720f
 ---
 
 <header>
@@ -22,14 +17,9 @@
     <!-- <img src={favIcon.src} alt="Javascript icon" />
     <img alt="JSConf Logo 2025" src={jsConfLogo.src} /> -->
     <img alt="JSConf Logo" src="https://placehold.co/315x122" />
-<<<<<<< HEAD
-    <h1>
-      <Location />
-      En <strong>Santiago</strong> de Chile
-    </h1>
-=======
+
     <h1> <a class="location-icon" href="/"> <Icon name="location" /></a>  En <span class="location-name">Santiago</span> de Chile</h1>
->>>>>>> d251720f
+
     <article>
       <h2>La conferencia de tecnología más esperada del país</h2>
       <p>
@@ -80,7 +70,7 @@
     color: var(--white);
     text-align: center;
 
-<<<<<<< HEAD
+
     & div {
       position: absolute;
       text-align: center;
@@ -141,11 +131,7 @@
           margin: 0;
         }
       }
-=======
-    & img {
-      width: 100%;
-      max-width: 315px;
->>>>>>> d251720f
+
     }
   }
   .location-icon{
